--- conflicted
+++ resolved
@@ -118,17 +118,16 @@
 "$fpm" run
 popd
 
-<<<<<<< HEAD
 pushd hello_fpm_path
 "$fpm" run
-=======
+popd
+
 pushd preprocess_cpp
 "$fpm" build
 popd
 
 pushd preprocess_hello
 "$fpm" build
->>>>>>> 1f2831f5
 popd
 
 # Cleanup
