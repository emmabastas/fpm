module fpm
use fpm_strings, only: string_t, operator(.in.), glob, join, string_cat
use fpm_backend, only: build_package
use fpm_command_line, only: fpm_build_settings, fpm_new_settings, &
                      fpm_run_settings, fpm_install_settings, fpm_test_settings
use fpm_dependency, only : new_dependency_tree
use fpm_environment, only: run
use fpm_filesystem, only: is_dir, join_path, number_of_rows, list_files, exists, basename
use fpm_model, only: fpm_model_t, srcfile_t, show_model, &
                    FPM_SCOPE_UNKNOWN, FPM_SCOPE_LIB, FPM_SCOPE_DEP, &
                    FPM_SCOPE_APP, FPM_SCOPE_EXAMPLE, FPM_SCOPE_TEST
use fpm_compiler, only: get_module_flags, is_unknown_compiler


use fpm_sources, only: add_executable_sources, add_sources_from_dir
use fpm_targets, only: targets_from_sources, resolve_module_dependencies, &
                        resolve_target_linking, build_target_t, build_target_ptr, &
                        FPM_TARGET_EXECUTABLE, FPM_TARGET_ARCHIVE
use fpm_manifest, only : get_package_data, package_config_t
use fpm_error, only : error_t, fatal_error
use fpm_manifest_test, only : test_config_t
use,intrinsic :: iso_fortran_env, only : stdin=>input_unit,   &
                                       & stdout=>output_unit, &
                                       & stderr=>error_unit
use fpm_manifest_dependency, only: dependency_config_t
use, intrinsic :: iso_fortran_env, only: error_unit
implicit none
private
public :: cmd_build, cmd_run
public :: build_model

contains


subroutine build_model(model, settings, package, error)
    ! Constructs a valid fpm model from command line settings and toml manifest
    !
    type(fpm_model_t), intent(out) :: model
    type(fpm_build_settings), intent(in) :: settings
    type(package_config_t), intent(in) :: package
    type(error_t), allocatable, intent(out) :: error

    integer :: i, j
    type(package_config_t) :: dependency
    character(len=:), allocatable :: manifest, lib_dir
<<<<<<< HEAD

    logical :: duplicates_found = .false.

    if(settings%verbose)then
       write(*,*)'<INFO>BUILD_NAME:',settings%build_name
       write(*,*)'<INFO>COMPILER:  ',settings%compiler
    endif
=======
    type(string_t) :: include_dir
>>>>>>> cb3337b0

    model%package_name = package%name

    allocate(model%include_dirs(0))
    allocate(model%link_libraries(0))

    call new_dependency_tree(model%deps, cache=join_path("build", "cache.toml"))
    call model%deps%add(package, error)
    if (allocated(error)) return

    if(settings%compiler.eq.'')then
        model%fortran_compiler = 'gfortran'
    else
        model%fortran_compiler = settings%compiler
    endif

    if (is_unknown_compiler(model%fortran_compiler)) then
        write(*, '(*(a:,1x))') &
            "<WARN>", "Unknown compiler", model%fortran_compiler, "requested!", &
            "Defaults for this compiler might be incorrect"
    end if
    model%output_directory = join_path('build',basename(model%fortran_compiler)//'_'//settings%build_name)

    call get_module_flags(model%fortran_compiler, &
        & join_path(model%output_directory,model%package_name), &
        & model%fortran_compile_flags)
    model%fortran_compile_flags = settings%flag // model%fortran_compile_flags

    allocate(model%packages(model%deps%ndep))

    ! Add sources from executable directories
    if (is_dir('app') .and. package%build%auto_executables) then
        call add_sources_from_dir(model%packages(1)%sources,'app', FPM_SCOPE_APP, &
                                   with_executables=.true., error=error)

        if (allocated(error)) then
            return
        end if

    end if
    if (is_dir('example') .and. package%build%auto_examples) then
        call add_sources_from_dir(model%packages(1)%sources,'example', FPM_SCOPE_EXAMPLE, &
                                   with_executables=.true., error=error)

        if (allocated(error)) then
            return
        end if

    end if
    if (is_dir('test') .and. package%build%auto_tests) then
        call add_sources_from_dir(model%packages(1)%sources,'test', FPM_SCOPE_TEST, &
                                   with_executables=.true., error=error)

        if (allocated(error)) then
            return
        endif

    end if
    if (allocated(package%executable)) then
        call add_executable_sources(model%packages(1)%sources, package%executable, FPM_SCOPE_APP, &
                                     auto_discover=package%build%auto_executables, &
                                     error=error)

        if (allocated(error)) then
            return
        end if

    end if
    if (allocated(package%example)) then
        call add_executable_sources(model%packages(1)%sources, package%example, FPM_SCOPE_EXAMPLE, &
                                     auto_discover=package%build%auto_examples, &
                                     error=error)

        if (allocated(error)) then
            return
        end if

    end if
    if (allocated(package%test)) then
        call add_executable_sources(model%packages(1)%sources, package%test, FPM_SCOPE_TEST, &
                                     auto_discover=package%build%auto_tests, &
                                     error=error)

        if (allocated(error)) then
            return
        endif

    endif

    do i = 1, model%deps%ndep
        associate(dep => model%deps%dep(i))
            manifest = join_path(dep%proj_dir, "fpm.toml")

            call get_package_data(dependency, manifest, error, &
                apply_defaults=.true.)
            if (allocated(error)) exit

            model%packages(i)%name = dependency%name
            if (.not.allocated(model%packages(i)%sources)) allocate(model%packages(i)%sources(0))

            if (allocated(dependency%library)) then
                
                if (allocated(dependency%library%source_dir)) then
                    lib_dir = join_path(dep%proj_dir, dependency%library%source_dir)
                    if (is_dir(lib_dir)) then
                        call add_sources_from_dir(model%packages(i)%sources, lib_dir, FPM_SCOPE_LIB, &
                            error=error)
                        if (allocated(error)) exit
                    end if
                end if

                if (allocated(dependency%library%include_dir)) then
                    do j=1,size(dependency%library%include_dir)
                        include_dir%s = join_path(dep%proj_dir, dependency%library%include_dir(j)%s)
                        if (is_dir(include_dir%s)) then
                            model%include_dirs = [model%include_dirs, include_dir]
                        end if
                    end do
                end if
                
            end if

            if (allocated(dependency%build%link)) then
                model%link_libraries = [model%link_libraries, dependency%build%link]
            end if
        end associate
    end do
    if (allocated(error)) return

<<<<<<< HEAD
    ! Check for duplicate modules
    call check_modules_for_duplicates(model, duplicates_found)
    if (duplicates_found) then
      error stop
    end if
=======
    if (settings%verbose) then
        write(*,*)'<INFO> BUILD_NAME: ',settings%build_name
        write(*,*)'<INFO> COMPILER:  ',settings%compiler
        write(*,*)'<INFO> COMPILER OPTIONS:  ', model%fortran_compile_flags 
        write(*,*)'<INFO> INCLUDE DIRECTORIES:  [', string_cat(model%include_dirs,','),']' 
     end if

>>>>>>> cb3337b0
end subroutine build_model

! Check for duplicate modules
subroutine check_modules_for_duplicates(model, duplicates_found) 
    type(fpm_model_t), intent(in) :: model
    integer :: maxsize
    integer :: i,j,k,l,m,modi
    type(string_t), allocatable :: modules(:)
    logical :: duplicates_found
    ! Initialise the size of array
    maxsize = 0
    ! Get number of modules provided by each source file of every package
    do i=1,size(model%packages)
      do j=1,size(model%packages(i)%sources)
        if (allocated(model%packages(i)%sources(j)%modules_provided)) then
          maxsize = maxsize + size(model%packages(i)%sources(j)%modules_provided)
        end if
      end do
    end do
    ! Allocate array to contain distinct names of modules
    allocate(modules(maxsize))

    ! Initialise index to point at start of the newly allocated array
    modi = 1

    ! Loop through modules provided by each source file of every package
    ! Add it to the array if it is not already there
    ! Otherwise print out warning about duplicates
    do k=1,size(model%packages)
      do l=1,size(model%packages(k)%sources)
        if (allocated(model%packages(k)%sources(l)%modules_provided)) then
          do m=1,size(model%packages(k)%sources(l)%modules_provided)
            if (model%packages(k)%sources(l)%modules_provided(m)%s.in.modules(:modi-1)) then
              write(error_unit, *) "Warning: Module ",model%packages(k)%sources(l)%modules_provided(m)%s," is duplicate"
              duplicates_found = .true.
            else
              modules(modi) = model%packages(k)%sources(l)%modules_provided(m)
              modi = modi + 1
            end if
          end do
        end if
      end do
    end do
end subroutine check_modules_for_duplicates

subroutine cmd_build(settings)
type(fpm_build_settings), intent(in) :: settings
type(package_config_t) :: package
type(fpm_model_t) :: model
type(build_target_ptr), allocatable :: targets(:)
type(error_t), allocatable :: error

integer :: i

call get_package_data(package, "fpm.toml", error, apply_defaults=.true.)
if (allocated(error)) then
    print '(a)', error%message
    error stop 1
end if

call build_model(model, settings, package, error)
if (allocated(error)) then
    print '(a)', error%message
    error stop 1
end if

call targets_from_sources(targets,model,error)
if (allocated(error)) then
    print '(a)', error%message
    error stop 1
end if

if(settings%list)then
    do i=1,size(targets)
        write(stderr,*) targets(i)%ptr%output_file
    enddo
else if (settings%show_model) then
    call show_model(model)
else
    call build_package(targets,model)
endif

end subroutine

subroutine cmd_run(settings,test)
    class(fpm_run_settings), intent(in) :: settings
    logical, intent(in) :: test

    integer :: i, j, col_width
    logical :: found(size(settings%name))
    type(error_t), allocatable :: error
    type(package_config_t) :: package
    type(fpm_model_t) :: model
    type(build_target_ptr), allocatable :: targets(:)
    type(string_t) :: exe_cmd
    type(string_t), allocatable :: executables(:)
    type(build_target_t), pointer :: exe_target
    type(srcfile_t), pointer :: exe_source
    integer :: run_scope
    character(len=:),allocatable :: line
    logical :: toomany

    call get_package_data(package, "fpm.toml", error, apply_defaults=.true.)
    if (allocated(error)) then
        print '(a)', error%message
        error stop 1
    end if

    call build_model(model, settings%fpm_build_settings, package, error)
    if (allocated(error)) then
        print '(a)', error%message
        error stop 1
    end if

    call targets_from_sources(targets,model,error)
    if (allocated(error)) then
        print '(a)', error%message
        error stop 1
    end if

    if (test) then
       run_scope = FPM_SCOPE_TEST
    else
       run_scope = merge(FPM_SCOPE_EXAMPLE, FPM_SCOPE_APP, settings%example)
    end if

    ! Enumerate executable targets to run
    col_width = -1
    found(:) = .false.
    allocate(executables(0))
    do i=1,size(targets)

        exe_target => targets(i)%ptr

        if (exe_target%target_type == FPM_TARGET_EXECUTABLE .and. &
             allocated(exe_target%dependencies)) then

            exe_source => exe_target%dependencies(1)%ptr%source

            if (exe_source%unit_scope == run_scope) then

                col_width = max(col_width,len(basename(exe_target%output_file))+2)

                if (size(settings%name) == 0) then

                    exe_cmd%s = exe_target%output_file
                    executables = [executables, exe_cmd]

                else

                    do j=1,size(settings%name)

                        if (glob(trim(exe_source%exe_name),trim(settings%name(j)))) then

                            found(j) = .true.
                            exe_cmd%s = exe_target%output_file
                            executables = [executables, exe_cmd]

                        end if

                    end do

                end if

            end if

        end if

    end do

    ! Check if any apps/tests were found
    if (col_width < 0) then
        if (test) then
            write(stderr,*) 'No tests to run'
        else
            write(stderr,*) 'No executables to run'
        end if
        stop
    end if

    ! Check all names are valid
    ! or no name and found more than one file
    toomany= size(settings%name).eq.0 .and. size(executables).gt.1 
    if ( any(.not.found) &
    & .or. &
    & ( (toomany .and. .not.test) .or.  (toomany .and. settings%runner .ne. '') ) &
    & .and. &
    & .not.settings%list) then
        line=join(settings%name)
        if(line.ne.'.')then ! do not report these special strings
           if(any(.not.found))then
              write(stderr,'(A)',advance="no")'fpm::run<ERROR> specified names '
              do j=1,size(settings%name)
                  if (.not.found(j)) write(stderr,'(A)',advance="no") '"'//trim(settings%name(j))//'" '
              end do
              write(stderr,'(A)') 'not found.'
              write(stderr,*)
           else if(settings%verbose)then
              write(stderr,'(A)',advance="yes")'<INFO>when more than one executable is available'
              write(stderr,'(A)',advance="yes")'      program names must be specified.'
           endif
        endif

        call compact_list_all()

        if(line.eq.'.' .or. line.eq.' ')then ! do not report these special strings
           stop
        else
           stop 1
        endif

    end if

    call build_package(targets,model)

    if (settings%list) then
         call compact_list()
    else

        do i=1,size(executables)
            if (exists(executables(i)%s)) then
                if(settings%runner .ne. ' ')then
                    call run(settings%runner//' '//executables(i)%s//" "//settings%args,echo=settings%verbose)
                else
                    call run(executables(i)%s//" "//settings%args,echo=settings%verbose)
                endif
            else
                write(stderr,*)'fpm::run<ERROR>',executables(i)%s,' not found'
                stop 1
            end if
        end do
    endif
    contains 
    subroutine compact_list_all()
    integer, parameter :: LINE_WIDTH = 80
    integer :: i, j, nCol
        j = 1
        nCol = LINE_WIDTH/col_width
        write(stderr,*) 'Available names:'
        do i=1,size(targets)

            exe_target => targets(i)%ptr

            if (exe_target%target_type == FPM_TARGET_EXECUTABLE .and. &
                allocated(exe_target%dependencies)) then

                exe_source => exe_target%dependencies(1)%ptr%source

                if (exe_source%unit_scope == run_scope) then

                    write(stderr,'(A)',advance=(merge("yes","no ",modulo(j,nCol)==0))) &
                                        & [character(len=col_width) :: basename(exe_target%output_file)]
                    j = j + 1

                end if
            end if
        end do
        write(stderr,*)
    end subroutine compact_list_all

    subroutine compact_list()
    integer, parameter :: LINE_WIDTH = 80
    integer :: i, j, nCol
        j = 1
        nCol = LINE_WIDTH/col_width
        write(stderr,*) 'Matched names:'
        do i=1,size(executables)
            write(stderr,'(A)',advance=(merge("yes","no ",modulo(j,nCol)==0))) &
             & [character(len=col_width) :: basename(executables(i)%s)]
            j = j + 1
        enddo
        write(stderr,*)
    end subroutine compact_list

end subroutine cmd_run

end module fpm<|MERGE_RESOLUTION|>--- conflicted
+++ resolved
@@ -43,7 +43,6 @@
     integer :: i, j
     type(package_config_t) :: dependency
     character(len=:), allocatable :: manifest, lib_dir
-<<<<<<< HEAD
 
     logical :: duplicates_found = .false.
 
@@ -51,9 +50,7 @@
        write(*,*)'<INFO>BUILD_NAME:',settings%build_name
        write(*,*)'<INFO>COMPILER:  ',settings%compiler
     endif
-=======
     type(string_t) :: include_dir
->>>>>>> cb3337b0
 
     model%package_name = package%name
 
@@ -183,13 +180,6 @@
     end do
     if (allocated(error)) return
 
-<<<<<<< HEAD
-    ! Check for duplicate modules
-    call check_modules_for_duplicates(model, duplicates_found)
-    if (duplicates_found) then
-      error stop
-    end if
-=======
     if (settings%verbose) then
         write(*,*)'<INFO> BUILD_NAME: ',settings%build_name
         write(*,*)'<INFO> COMPILER:  ',settings%compiler
@@ -197,7 +187,11 @@
         write(*,*)'<INFO> INCLUDE DIRECTORIES:  [', string_cat(model%include_dirs,','),']' 
      end if
 
->>>>>>> cb3337b0
+    ! Check for duplicate modules
+    call check_modules_for_duplicates(model, duplicates_found)
+    if (duplicates_found) then
+      error stop
+    end if
 end subroutine build_model
 
 ! Check for duplicate modules
