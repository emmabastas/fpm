!> Implements the native fpm build backend
module fpm_backend

use fpm_environment, only: run
use fpm_filesystem, only: dirname, join_path, exists, mkdir
use fpm_model, only: fpm_model_t, build_target_t, build_target_ptr, &
                     FPM_TARGET_OBJECT, FPM_TARGET_ARCHIVE, FPM_TARGET_EXECUTABLE
                     
use fpm_strings, only: string_cat

implicit none

private
public :: build_package, sort_target, schedule_targets

contains

!> Top-level routine to build package described by `model`
subroutine build_package(model)
    type(fpm_model_t), intent(inout) :: model

    integer :: i, j
    type(build_target_ptr), allocatable :: queue(:)
    integer, allocatable :: schedule_ptr(:)

    ! Need to make output directory for include (mod) files
    if (.not.exists(join_path(model%output_directory,model%package_name))) then
        call mkdir(join_path(model%output_directory,model%package_name))
    end if

    ! Perform depth-first topological sort of targets
    do i=1,size(model%targets)
        
        call sort_target(model%targets(i)%ptr)
        
    end do

    ! Construct build schedule queue
    call schedule_targets(queue, schedule_ptr, model%targets)

    ! Loop over parallel schedule regions
    do i=1,size(schedule_ptr)-1

        ! Build targets in schedule region i
        !$omp parallel do default(shared)
        do j=schedule_ptr(i),(schedule_ptr(i+1)-1)

            call build_target(model,queue(j)%ptr)

        end do

    end do
    
end subroutine build_package


!> Topologically sort a target for scheduling by 
!>  recursing over its dependencies.
!> 
!> Checks disk-cached source hashes to determine if objects are
!>  up-to-date. Up-to-date sources are tagged as skipped.
!>
recursive subroutine sort_target(target)
    type(build_target_t), intent(inout), target :: target

    integer :: i, j, fh, stat
    type(build_target_t), pointer :: exe_obj

    ! Check if target has already been processed (as a dependency)
    if (target%sorted .or. target%skip) then
        return
    end if

    ! Check for a circular dependency
    ! (If target has been touched but not processed)
    if (target%touched) then
        write(*,*) '(!) Circular dependency found with: ',target%output_file
        stop
    else
        target%touched = .true.  ! Set touched flag
    end if

    ! Load cached source file digest if present
    if (.not.allocated(target%digest_cached) .and. &
         exists(target%output_file) .and. &
         exists(target%output_file//'.digest')) then

        allocate(target%digest_cached)
        open(newunit=fh,file=target%output_file//'.digest',status='old')
        read(fh,*,iostat=stat) target%digest_cached
        close(fh)

        if (stat /= 0) then    ! Cached digest is not recognized
            deallocate(target%digest_cached)
        end if

    end if

    if (allocated(target%source)) then

        ! Skip if target is source-based and source file is unmodified
        if (allocated(target%digest_cached)) then
            if (target%digest_cached == target%source%digest) target%skip = .true.
        end if

    elseif (exists(target%output_file)) then

        ! Skip if target is not source-based and already exists
        target%skip = .true.

    end if

    ! Loop over target dependencies
    target%schedule = 1
    do i=1,size(target%dependencies)

        ! Sort dependency
        call sort_target(target%dependencies(i)%ptr)

        if (.not.target%dependencies(i)%ptr%skip) then

            ! Can't skip target if any dependency is not skipped
            target%skip = .false.

            ! Set target schedule after all of its dependencies
            target%schedule = max(target%schedule,target%dependencies(i)%ptr%schedule+1)

        end if

    end do
    
    ! Mark flag as processed: either sorted or skipped
    target%sorted = .not.target%skip

end subroutine sort_target


!> Construct a build schedule from the sorted targets.
!>
!> The schedule is broken into regions, described by `schedule_ptr`,
!>  where targets in each region can be compiled in parallel.
!>
subroutine schedule_targets(queue, schedule_ptr, targets)
    type(build_target_ptr), allocatable, intent(out) :: queue(:)
    integer, allocatable :: schedule_ptr(:)
    type(build_target_ptr), intent(in) :: targets(:)

    integer :: i, j
    integer :: n_schedule, n_sorted

    n_schedule = 0   ! Number of schedule regions
    n_sorted = 0     ! Total number of targets to build
    do i=1,size(targets)

        if (targets(i)%ptr%sorted) then
            n_sorted = n_sorted + 1
        end if
        n_schedule = max(n_schedule, targets(i)%ptr%schedule)

    end do

    allocate(queue(n_sorted))
    allocate(schedule_ptr(n_schedule+1))

    ! Construct the target queue and schedule region pointer
    n_sorted = 1
    schedule_ptr(n_sorted) = 1
    do i=1,n_schedule

        do j=1,size(targets)

            if (targets(j)%ptr%sorted) then
                if (targets(j)%ptr%schedule == i) then

                    queue(n_sorted)%ptr => targets(j)%ptr
                    n_sorted = n_sorted + 1
                end if
            end if

        end do

        schedule_ptr(i+1) = n_sorted

    end do

end subroutine schedule_targets


!> Call compile/link command for a single target.
!>
!> If successful, also caches the source file digest to disk.
!>
subroutine build_target(model,target)
    type(fpm_model_t), intent(in) :: model
    type(build_target_t), intent(in), target :: target

    integer :: ilib, fh
    character(:), allocatable :: link_flags

    if (.not.exists(dirname(target%output_file))) then
        call mkdir(dirname(target%output_file))
    end if

    select case(target%target_type)

    case (FPM_TARGET_OBJECT)
        call run(model%fortran_compiler//" -c " // target%source%file_name // model%fortran_compile_flags &
              // " -o " // target%output_file)

    case (FPM_TARGET_EXECUTABLE)

        link_flags = string_cat(target%link_objects," ") 

        if (allocated(model%library_file)) then
            link_flags = link_flags//" "//model%library_file//" "//model%link_flags
        else
            link_flags = link_flags//" "//model%link_flags
        end if
        
        if (allocated(target%link_libraries)) then
            if (size(target%link_libraries) > 0) then
                link_flags = link_flags // " -l" // string_cat(target%link_libraries," -l")
            end if
        end if
<<<<<<< HEAD

        call run(model%fortran_compiler // objs // model%fortran_compile_flags &
              //link_flags// " -o " // target%output_file)
=======
        
        call run("gfortran " // model%fortran_compile_flags &
              //" "//link_flags// " -o " // target%output_file)
>>>>>>> af67eaed

    case (FPM_TARGET_ARCHIVE)
        call run("ar -rs " // target%output_file // " " // string_cat(target%link_objects," "))

    end select

    if (allocated(target%source)) then
        open(newunit=fh,file=target%output_file//'.digest',status='unknown')
        write(fh,*) target%source%digest
        close(fh)
    end if

end subroutine build_target

end module fpm_backend<|MERGE_RESOLUTION|>--- conflicted
+++ resolved
@@ -222,15 +222,9 @@
                 link_flags = link_flags // " -l" // string_cat(target%link_libraries," -l")
             end if
         end if
-<<<<<<< HEAD
-
-        call run(model%fortran_compiler // objs // model%fortran_compile_flags &
-              //link_flags// " -o " // target%output_file)
-=======
-        
-        call run("gfortran " // model%fortran_compile_flags &
+        
+        call run(model%fortran_compiler// " " // model%fortran_compile_flags &
               //" "//link_flags// " -o " // target%output_file)
->>>>>>> af67eaed
 
     case (FPM_TARGET_ARCHIVE)
         call run("ar -rs " // target%output_file // " " // string_cat(target%link_objects," "))
