module fpm_filesystem
    use fpm_environment, only: get_os_type, &
                               OS_UNKNOWN, OS_LINUX, OS_MACOS, OS_WINDOWS, &
                               OS_CYGWIN, OS_SOLARIS, OS_FREEBSD
    use fpm_strings, only: f_string, string_t, split
    implicit none
    private
    public :: basename, join_path, number_of_rows, read_lines, list_files, &
              mkdir, exists, get_temp_filename, windows_path

    integer, parameter :: LINE_BUFFER_LEN = 1000

contains


function basename(path,suffix) result (base)
    ! Extract filename from path with/without suffix
    !
    character(*), intent(In) :: path
    logical, intent(in), optional :: suffix
    character(:), allocatable :: base

    character(:), allocatable :: file_parts(:)
    logical :: with_suffix

    if (.not.present(suffix)) then
        with_suffix = .true.
    else
        with_suffix = suffix
    end if

    if (with_suffix) then
        call split(path,file_parts,delimiters='\/')
        base = trim(file_parts(size(file_parts)))
    else
        call split(path,file_parts,delimiters='\/.')
        base = trim(file_parts(size(file_parts)-1))
    end if

end function basename


logical function is_dir(dir) 
    character(*), intent(in) :: dir 
    integer :: stat 

    select case (get_os_type()) 

    case (OS_LINUX,OS_MACOS) 
        call execute_command_line("test -d " // dir , exitstat=stat) 

    case (OS_WINDOWS) 
        call execute_command_line('cmd /c "if not exist ' // windows_path(dir) // '\ exit /B 1"', exitstat=stat) 

    end select 

    is_dir = (stat == 0) 

end function is_dir 


function join_path(a1,a2,a3,a4,a5) result(path)
    ! Construct path by joining strings with os file separator
    !
    character(len=*), intent(in)           :: a1, a2
    character(len=*), intent(in), optional :: a3, a4, a5
    character(len=:), allocatable          :: path
    character(len=1)                       :: filesep

    select case (get_os_type())
        case (OS_UNKNOWN, OS_LINUX, OS_MACOS, OS_CYGWIN, OS_SOLARIS, OS_FREEBSD)
            filesep = '/'
        case (OS_WINDOWS)
            filesep = '\'
    end select

    path = a1 // filesep // a2

    if (present(a3)) then
        path = path // filesep // a3
    else
        return
    end if

    if (present(a4)) then
        path = path // filesep // a4
    else
        return
    end if

    if (present(a5)) then
        path = path // filesep // a5
    else
        return
    end if

end function join_path


integer function number_of_rows(s) result(nrows)
    ! determine number or rows
    integer,intent(in)::s
    integer :: ios
    character(len=100) :: r
    rewind(s)
    nrows = 0
    do
        read(s, '(A)', iostat=ios) r
        if (ios /= 0) exit
        nrows = nrows + 1
    end do
    rewind(s)
end function number_of_rows


function read_lines(fh) result(lines)
    integer, intent(in) :: fh
    type(string_t), allocatable :: lines(:)

    integer :: i
    character(LINE_BUFFER_LEN) :: line_buffer

    allocate(lines(number_of_rows(fh)))
    do i = 1, size(lines)
        read(fh, '(A)') line_buffer
        lines(i)%s = trim(line_buffer)
    end do

end function read_lines

subroutine mkdir(dir)
    character(len=*), intent(in) :: dir
    integer                      :: stat

    select case (get_os_type())
        case (OS_UNKNOWN, OS_LINUX, OS_MACOS, OS_CYGWIN, OS_SOLARIS, OS_FREEBSD)
            call execute_command_line('mkdir -p ' // dir, exitstat=stat)
            write (*, '(2a)') 'mkdir -p ' // dir

        case (OS_WINDOWS)
            call execute_command_line("mkdir " // windows_path(dir), exitstat=stat)
            write (*, '(2a)') 'mkdir ' // windows_path(dir)
    end select

    if (stat /= 0) then
        print *, 'execute_command_line() failed'
        error stop
    end if
end subroutine mkdir


<<<<<<< HEAD
recursive subroutine list_files(dir, files, recurse)
    character(len=*), intent(in) :: dir
    type(string_t), allocatable, intent(out) :: files(:)
    logical, intent(in), optional :: recurse

    integer :: stat, fh, i
    character(:), allocatable :: temp_file
    type(string_t), allocatable :: dir_files(:)
    type(string_t), allocatable :: sub_dir_files(:)
=======
subroutine list_files(dir, files)
    character(len=*),            intent(in)  :: dir
    type(string_t), allocatable, intent(out) :: files(:)
    character(len=:), allocatable            :: temp_file
    integer                                  :: stat, fh
>>>>>>> 898a4efc

    ! Using `inquire` / exists on directories works with gfortran, but not ifort
    if (.not. exists(dir)) then
        allocate (files(0))
        return
    end if

    allocate (temp_file, source=get_temp_filename())

    select case (get_os_type())
        case (OS_UNKNOWN, OS_LINUX, OS_MACOS, OS_CYGWIN, OS_SOLARIS, OS_FREEBSD)
            call execute_command_line('ls ' // dir // ' > ' // temp_file, &
                                      exitstat=stat)
        case (OS_WINDOWS)
            call execute_command_line('dir /b ' // windows_path(dir) // ' > ' // temp_file, &
                                      exitstat=stat)
    end select

    if (stat /= 0) then
        print *, 'execute_command_line() failed'
        error stop
    end if

    open (newunit=fh, file=temp_file, status='old')
    files = read_lines(fh)
<<<<<<< HEAD
    close(fh,status="delete")

    do i=1,size(files)
        files(i)%s = join_path(dir,files(i)%s)
    end do

    if (present(recurse)) then
        if (recurse) then

            allocate(sub_dir_files(0))

            do i=1,size(files)
                if (is_dir(files(i)%s)) then

                    call list_files(files(i)%s, dir_files, recurse=.true.) 
                    sub_dir_files = [sub_dir_files, dir_files]

                end if
            end do

            files = [files, sub_dir_files]

        end if
    end if

=======
    close (fh, status='delete')
>>>>>>> 898a4efc
end subroutine list_files


logical function exists(filename) result(r)
    character(len=*), intent(in) :: filename
    inquire(file=filename, exist=r)
end function


function get_temp_filename() result(tempfile)
    ! Get a unused temporary filename
    !  Calls posix 'tempnam' - not recommended, but
    !   we have no security concerns for this application
    !   and use here is temporary.
    ! Works with MinGW
    !
    use iso_c_binding, only: c_ptr, C_NULL_PTR, c_f_pointer
    character(:), allocatable :: tempfile

    type(c_ptr) :: c_tempfile_ptr
    character(len=1), pointer :: c_tempfile(:)
    
    interface

        function c_tempnam(dir,pfx) result(tmp) bind(c,name="tempnam")
            import
            type(c_ptr), intent(in), value :: dir
            type(c_ptr), intent(in), value :: pfx
            type(c_ptr) :: tmp
        end function c_tempnam

        subroutine c_free(ptr) BIND(C,name="free")
            import
            type(c_ptr), value :: ptr
        end subroutine c_free

    end interface

    c_tempfile_ptr = c_tempnam(C_NULL_PTR, C_NULL_PTR)
    call c_f_pointer(c_tempfile_ptr,c_tempfile,[LINE_BUFFER_LEN])

    tempfile = f_string(c_tempfile)

    call c_free(c_tempfile_ptr)

end function get_temp_filename


function windows_path(path) result(winpath)
    ! Replace file system separators for windows
    !
    character(*), intent(in) :: path
    character(:), allocatable :: winpath

    integer :: idx

    winpath = path

    idx = index(winpath,'/')
    do while(idx > 0)
        winpath(idx:idx) = '\'
        idx = index(winpath,'/')
    end do
    
end function windows_path

end module fpm_filesystem<|MERGE_RESOLUTION|>--- conflicted
+++ resolved
@@ -46,7 +46,7 @@
 
     select case (get_os_type()) 
 
-    case (OS_LINUX,OS_MACOS) 
+    case (OS_UNKNOWN, OS_LINUX, OS_MACOS, OS_CYGWIN, OS_SOLARIS, OS_FREEBSD)
         call execute_command_line("test -d " // dir , exitstat=stat) 
 
     case (OS_WINDOWS) 
@@ -149,7 +149,6 @@
 end subroutine mkdir
 
 
-<<<<<<< HEAD
 recursive subroutine list_files(dir, files, recurse)
     character(len=*), intent(in) :: dir
     type(string_t), allocatable, intent(out) :: files(:)
@@ -159,13 +158,6 @@
     character(:), allocatable :: temp_file
     type(string_t), allocatable :: dir_files(:)
     type(string_t), allocatable :: sub_dir_files(:)
-=======
-subroutine list_files(dir, files)
-    character(len=*),            intent(in)  :: dir
-    type(string_t), allocatable, intent(out) :: files(:)
-    character(len=:), allocatable            :: temp_file
-    integer                                  :: stat, fh
->>>>>>> 898a4efc
 
     ! Using `inquire` / exists on directories works with gfortran, but not ifort
     if (.not. exists(dir)) then
@@ -191,7 +183,6 @@
 
     open (newunit=fh, file=temp_file, status='old')
     files = read_lines(fh)
-<<<<<<< HEAD
     close(fh,status="delete")
 
     do i=1,size(files)
@@ -217,9 +208,6 @@
         end if
     end if
 
-=======
-    close (fh, status='delete')
->>>>>>> 898a4efc
 end subroutine list_files
 
 
