--- conflicted
+++ resolved
@@ -29,11 +29,8 @@
     use fpm_toml, only: toml_table, toml_key, toml_stat, get_value, check_keys
     use fpm_filesystem, only: windows_path
     use fpm_environment, only: get_os_type, OS_WINDOWS
-<<<<<<< HEAD
     use fpm_manifest_metapackages, only: metapackage_config_t, is_meta_package, new_meta_config
-=======
     use fpm_versioning, only: version_t, new_version
->>>>>>> 7115629e
     implicit none
     private
 
@@ -233,7 +230,6 @@
         ! An empty table is okay
         if (size(list) < 1) return
 
-<<<<<<< HEAD
         !> If requesting metapackages, do not stop on meta keywords
         if (present(meta)) then
             ndep = 0
@@ -252,9 +248,6 @@
 
         allocate(deps(ndep))
         ndep = 0
-=======
-        allocate (deps(size(list)))
->>>>>>> 7115629e
         do idep = 1, size(list)
 
             ! Skip meta packages
