!># Interface to TOML processing library
!>
!> This module acts as a proxy to the `toml-f` public Fortran API and allows
!> to selectively expose components from the library to `fpm`.
!> The interaction with `toml-f` data types outside of this module should be
!> limited to tables, arrays and key-lists, most of the necessary interactions
!> are implemented in the building interface with the `get_value` and `set_value`
!> procedures.
!>
!> This module allows to implement features necessary for `fpm`, which are
!> not yet available in upstream `toml-f`.
!>
!> For more details on the library used see the
!> [TOML-Fortran](https://toml-f.github.io/toml-f) developer pages.
module fpm_toml
<<<<<<< HEAD
    use fpm_error, only: error_t, fatal_error, file_not_found_error
    use fpm_strings, only: string_t
    use tomlf, only: toml_table, toml_array, toml_key, toml_stat, get_value, &
        & set_value, toml_parse, toml_error, new_table, add_table, add_array, &
        & toml_serializer, len, toml_load
    implicit none
    private

    public :: read_package_file, toml_table, toml_array, toml_key, toml_stat, &
              get_value, set_value, get_list, new_table, add_table, add_array, len, &
              toml_error, toml_serializer, toml_parse, toml_load, check_keys
=======
    use fpm_error, only : error_t, fatal_error, file_not_found_error
    use fpm_strings, only : string_t
    use tomlf, only : toml_table, toml_array, toml_key, toml_stat, get_value, &
        & set_value, toml_load, toml_error, new_table, add_table, add_array, &
        & toml_serialize, len
    implicit none
    private

    public :: read_package_file
    public :: toml_table, toml_array, toml_key, toml_stat, get_value, set_value, get_list
    public :: new_table, add_table, add_array, len
    public :: toml_error, toml_serialize, toml_load

>>>>>>> 55d94b0e

contains

    !> Process the configuration file to a TOML data structure
    subroutine read_package_file(table, manifest, error)

        !> TOML data structure
        type(toml_table), allocatable, intent(out) :: table

        !> Name of the package configuration file
        character(len=*), intent(in) :: manifest

        !> Error status of the operation
        type(error_t), allocatable, intent(out) :: error

        type(toml_error), allocatable :: parse_error
        integer :: unit
        logical :: exist

        inquire (file=manifest, exist=exist)

        if (.not. exist) then
            call file_not_found_error(error, manifest)
            return
        end if

<<<<<<< HEAD
        open (file=manifest, newunit=unit)
        call toml_parse(table, unit, parse_error)
        close (unit)
=======
        open(file=manifest, newunit=unit)
        call toml_load(table, unit, error=parse_error)
        close(unit)
>>>>>>> 55d94b0e

        if (allocated(parse_error)) then
            allocate (error)
            call move_alloc(parse_error%message, error%message)
            return
        end if

    end subroutine read_package_file

    subroutine get_list(table, key, list, error)

        !> Instance of the TOML data structure
        type(toml_table), intent(inout) :: table

        !> Key to read from
        character(len=*), intent(in) :: key

        !> List of strings to read
        type(string_t), allocatable, intent(out) :: list(:)

        !> Error handling
        type(error_t), allocatable, intent(out) :: error

        integer :: stat, ilist, nlist
        type(toml_array), pointer :: children
        character(len=:), allocatable :: str

        if (.not.table%has_key(key)) return

        call get_value(table, key, children, requested=.false.)
        if (associated(children)) then
            nlist = len(children)
            allocate (list(nlist))
            do ilist = 1, nlist
                call get_value(children, ilist, str, stat=stat)
                if (stat /= toml_stat%success) then
                    call fatal_error(error, "Entry in "//key//" field cannot be read")
                    exit
                end if
                call move_alloc(str, list(ilist)%s)
            end do
            if (allocated(error)) return
        else
            call get_value(table, key, str, stat=stat)
            if (stat /= toml_stat%success) then
                call fatal_error(error, "Entry in "//key//" field cannot be read")
                return
            end if
            if (allocated(str)) then
                allocate (list(1))
                call move_alloc(str, list(1)%s)
            end if
        end if

    end subroutine get_list

    !> Check if table contains only keys that are part of the list. If a key is
    !> found that is not part of the list, an error is allocated.
    subroutine check_keys(table, valid_keys, error)

        !> Instance of the TOML data structure
        type(toml_table), intent(inout) :: table

        !> List of keys to check.
        character(len=*), intent(in) :: valid_keys(:)

        !> Error handling
        type(error_t), allocatable, intent(out) :: error

        type(toml_key), allocatable :: keys(:)
        character(:), allocatable :: name, value, valid_keys_string
        integer :: ikey, ivalid

        call table%get_key(name)
        call table%get_keys(keys)

        do ikey = 1, size(keys)
            if (.not. any(keys(ikey)%key == valid_keys)) then
                ! Generate error message
                valid_keys_string = new_line('a')//new_line('a')
                do ivalid = 1, size(valid_keys)
                    valid_keys_string = valid_keys_string//trim(valid_keys(ivalid))//new_line('a')
                end do
                allocate (error)
                error%message = "Key '"//keys(ikey)%key//"' not allowed in the '"// &
                & name//"' table."//new_line('a')//new_line('a')//'Valid keys: '//valid_keys_string
                return
            end if

            ! Check if value can be mapped or else (wrong type) show error message with the error location.
            ! Right now, it can only be mapped to a string, but this can be extended in the future.
            call get_value(table, keys(ikey)%key, value)
            if (.not. allocated(value)) then
                allocate (error)
                error%message = "'"//name//"' has an invalid '"//keys(ikey)%key//"' entry."
                return
            end if
        end do

    end subroutine check_keys

end module fpm_toml<|MERGE_RESOLUTION|>--- conflicted
+++ resolved
@@ -13,33 +13,17 @@
 !> For more details on the library used see the
 !> [TOML-Fortran](https://toml-f.github.io/toml-f) developer pages.
 module fpm_toml
-<<<<<<< HEAD
     use fpm_error, only: error_t, fatal_error, file_not_found_error
     use fpm_strings, only: string_t
     use tomlf, only: toml_table, toml_array, toml_key, toml_stat, get_value, &
         & set_value, toml_parse, toml_error, new_table, add_table, add_array, &
-        & toml_serializer, len, toml_load
+        & toml_serialize, len, toml_load
     implicit none
     private
 
     public :: read_package_file, toml_table, toml_array, toml_key, toml_stat, &
               get_value, set_value, get_list, new_table, add_table, add_array, len, &
-              toml_error, toml_serializer, toml_parse, toml_load, check_keys
-=======
-    use fpm_error, only : error_t, fatal_error, file_not_found_error
-    use fpm_strings, only : string_t
-    use tomlf, only : toml_table, toml_array, toml_key, toml_stat, get_value, &
-        & set_value, toml_load, toml_error, new_table, add_table, add_array, &
-        & toml_serialize, len
-    implicit none
-    private
-
-    public :: read_package_file
-    public :: toml_table, toml_array, toml_key, toml_stat, get_value, set_value, get_list
-    public :: new_table, add_table, add_array, len
-    public :: toml_error, toml_serialize, toml_load
-
->>>>>>> 55d94b0e
+              toml_error, toml_serialize, toml_load, check_keys
 
 contains
 
@@ -66,15 +50,9 @@
             return
         end if
 
-<<<<<<< HEAD
-        open (file=manifest, newunit=unit)
-        call toml_parse(table, unit, parse_error)
-        close (unit)
-=======
         open(file=manifest, newunit=unit)
         call toml_load(table, unit, error=parse_error)
         close(unit)
->>>>>>> 55d94b0e
 
         if (allocated(parse_error)) then
             allocate (error)
