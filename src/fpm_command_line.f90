--- conflicted
+++ resolved
@@ -601,12 +601,8 @@
             & build_tests=.true., &
             & name=names, &
             & runner=val_runner, &
-<<<<<<< HEAD
             & runner_args=val_runner_args, &
-            & verbose=lget('verbose') )
-=======
             & verbose=lget('verbose'))
->>>>>>> ee397aca
 
         case('update')
             call set_args(common_args // ' --fetch-only F --clean F', &
