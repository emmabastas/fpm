--- conflicted
+++ resolved
@@ -107,15 +107,10 @@
     procedure :: link
     !> Check whether compiler is recognized
     procedure :: is_unknown
-<<<<<<< HEAD
     !> Check whether this is an Intel compiler
     procedure :: is_intel
     !> Check whether this is a GNU compiler
     procedure :: is_gnu
-=======
-    !> Check whether compiler is Intel family
-    procedure :: is_intel
->>>>>>> 11e0a983
     !> Enumerate libraries, based on compiler and platform
     procedure :: enumerate_libraries
     !> Return compiler name
@@ -945,7 +940,6 @@
 
 pure logical function is_intel(self)
     class(compiler_t), intent(in) :: self
-<<<<<<< HEAD
     is_intel = any(self%id == [id_intel_classic_nix,id_intel_classic_mac,id_intel_classic_windows, &
                                id_intel_llvm_nix,id_intel_llvm_windows,id_intel_llvm_unknown])
 end function is_intel
@@ -955,12 +949,6 @@
     is_gnu = any(self%id == [id_f95,id_gcc,id_caf])
 end function is_gnu
 
-=======
-    is_intel = any(self%id == [id_intel_classic_mac,id_intel_classic_nix,id_intel_classic_windows,&
-                               id_intel_llvm_nix,id_intel_llvm_unknown,id_intel_llvm_windows])
-end function is_intel
-
->>>>>>> 11e0a983
 !>
 !> Enumerate libraries, based on compiler and platform
 !>
