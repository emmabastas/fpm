--- conflicted
+++ resolved
@@ -44,12 +44,8 @@
 public :: to_fortran_name, is_fortran_name
 public :: string_array_contains, string_cat, len_trim, operator(.in.), fnv_1a
 public :: replace, resize, str, join, glob
-<<<<<<< HEAD
-public :: notabs
+public :: notabs, dilate, remove_newline_characters, remove_characters_in_set
 public :: operator(==)
-=======
-public :: notabs, dilate, remove_newline_characters, remove_characters_in_set
->>>>>>> 4c1a93f5
 
 !> Module naming
 public :: is_valid_module_name, is_valid_module_prefix, &
@@ -1262,7 +1258,6 @@
 
 end function has_valid_standard_prefix
 
-<<<<<<< HEAD
 !> Check that two string _objects_ are exactly identical
 pure logical function string_is_same(this,that)
    !> two strings to be compared
@@ -1310,7 +1305,6 @@
 
 end function string_arrays_same
 
-=======
 ! Remove all characters from a set from a string
 subroutine remove_characters_in_set(string,set,replace_with)
     character(len=:), allocatable, intent(inout) :: string
@@ -1368,7 +1362,6 @@
 
 !>AUTHOR: John S. Urban
 !!LICENSE: Public Domain
->>>>>>> 4c1a93f5
 !>
 !!### NAME
 !!   notabs(3f) - [fpm_strings:NONALPHA] expand tab characters
