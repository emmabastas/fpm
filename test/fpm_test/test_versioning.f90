--- conflicted
+++ resolved
@@ -18,12 +18,8 @@
         !> Collection of tests
         type(unittest_t), allocatable, intent(out) :: tests(:)
 
-<<<<<<< HEAD
-        testsuite = [ &
-            & new_unittest("fpm-version", test_fpm_version), &
-=======
         tests = [ &
->>>>>>> 2a697273
+            & new_unittest("fpm-version", test_fpm_version), &        
             & new_unittest("valid-version", test_valid_version), &
             & new_unittest("valid-equals", test_valid_equals), &
             & new_unittest("valid-notequals", test_valid_notequals), &
